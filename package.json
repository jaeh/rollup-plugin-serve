{
  "name": "rollup-plugin-serve",
<<<<<<< HEAD
  "version": "0.5.1",
=======
  "version": "0.6.0",
>>>>>>> 3d2cf33f
  "description": "Serve your rolled up bundle",
  "main": "dist/index.cjs.js",
  "module": "dist/index.es.js",
  "jsnext:main": "dist/index.es.js",
  "scripts": {
    "build": "rollup -c -f cjs -o dist/index.cjs.js && rollup -c -f es -o dist/index.es.js",
    "dev": "rollup -cw -f cjs -o dist/index.cjs.js",
    "lint": "standard rollup.config.js src/**",
    "prepare": "npm run build"
  },
  "keywords": [
    "rollup",
    "rollup-plugin",
    "serve",
    "dev-server",
    "static"
  ],
  "license": "MIT",
  "author": "Thomas Ghysels <info@thomasg.be>",
  "homepage": "https://github.com/thgh/rollup-plugin-serve",
  "bugs": {
    "url": "https://github.com/thgh/rollup-plugin-serve/issues"
  },
  "repository": {
    "type": "git",
    "url": "https://github.com/thgh/rollup-plugin-serve"
  },
  "files": [
    "dist"
  ],
  "dependencies": {
    "mime": "^1.3.6",
    "opener": "^1.4.3"
  },
  "devDependencies": {
    "rollup": "^0.48.2",
    "rollup-plugin-buble": "^0.15.0"
  }
}<|MERGE_RESOLUTION|>--- conflicted
+++ resolved
@@ -1,10 +1,6 @@
 {
   "name": "rollup-plugin-serve",
-<<<<<<< HEAD
-  "version": "0.5.1",
-=======
   "version": "0.6.0",
->>>>>>> 3d2cf33f
   "description": "Serve your rolled up bundle",
   "main": "dist/index.cjs.js",
   "module": "dist/index.es.js",
