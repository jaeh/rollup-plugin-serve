--- conflicted
+++ resolved
@@ -16,12 +16,7 @@
   if (Array.isArray(options) || typeof options === 'string') {
     options = { contentBase: options }
   }
-<<<<<<< HEAD
-  options.contentBase = Array.isArray(options.contentBase) ? options.contentBase : [(options.contentBase || '')]
-  options.host = options.host || 'localhost'
-=======
-  options.contentBase = Array.isArray(options.contentBase) ? options.contentBase : [options.contentBase]
->>>>>>> 2c93cc8d
+  options.contentBase = Array.isArray(options.contentBase) ? options.contentBase : [options.contentBase || '']
   options.port = options.port || 10001
   options.headers = options.headers || {}
   options.https = options.https || false
