--- conflicted
+++ resolved
@@ -79,12 +79,10 @@
     server = createServer(requestListener).listen(options.port, options.host)
   }
 
-<<<<<<< HEAD
-  // assemble url for error and info messages
-  const protocol = (options.https ? 'https' : 'http')
-  const hostname = options.host || 'localhost'
-  const url = protocol + '://' + hostname + ':' + options.port
+  // Assemble url for error and info messages
+  const url = (options.https ? 'https' : 'http') + '://' + (options.host || 'localhost') + ':' + options.port
 
+  // Handle common server errors
   server.on('error', e => {
     if (e.code === 'EADDRINUSE') {
       console.error(url + ' is in use, either stop the other server or use a different port.')
@@ -94,10 +92,7 @@
     }
   })
 
-  let running = options.verbose === false
-=======
   let first = true
->>>>>>> 510c69cb
 
   return {
     name: 'serve',
@@ -106,18 +101,11 @@
         first = false
 
         // Log which url to visit
-<<<<<<< HEAD
-        options.contentBase.forEach(base => {
-          console.log(green(url) + ' -> ' + resolve(base))
-        })
-=======
-        const url = (options.https ? 'https' : 'http') + '://' + (options.host || 'localhost') + ':' + options.port
         if (options.verbose !== false) {
           options.contentBase.forEach(base => {
             console.log(green(url) + ' -> ' + resolve(base))
           })
         }
->>>>>>> 510c69cb
 
         // Open browser
         if (options.open) {
